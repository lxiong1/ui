{--
Copyright (c) 2020 Target Brands, Inc. All rights reserved.
Use of this source code is governed by the LICENSE file in this repository.
--}


module Pages.Build.View exposing
    ( statusToClass
    , statusToString
    , viewBuild
    , viewBuildHistory
    , viewPreview
    )

import Ansi.Log
import Array
import DateFormat.Relative exposing (relativeTime)
import FeatherIcons
import Filesize exposing (format)
import Html
    exposing
        ( Html
        , a
        , button
        , code
        , details
        , div
        , em
        , li
        , small
        , span
        , strong
        , summary
        , table
        , td
        , text
        , tr
        , ul
        )
import Html.Attributes
    exposing
        ( attribute
        , class
        , classList
        , href
        , id
        )
import Html.Events exposing (onClick)
import Http exposing (Error(..))
import Pages exposing (Page(..))
import Pages.Build.Logs
    exposing
        ( decodeAnsi
        , getDownloadLogsFileName
        , getStepLog
        , logEmpty
        , logFocusStyles
        , logRangeId
        , stepAndLineToFocusId
        , stepBottomTrackerFocusId
        , stepToFocusId
        , stepTopTrackerFocusId
<<<<<<< HEAD
=======
        , toView
>>>>>>> ef8ca6fe
        )
import Pages.Build.Model exposing (Msg(..), PartialModel)
import RemoteData exposing (WebData)
import Routes exposing (Route(..))
import String
import SvgBuilder exposing (buildStatusToIcon, recentBuildStatusToIcon, stepStatusToIcon)
import Time exposing (Posix, Zone, millisToPosix)
import Util
import Vela
    exposing
        ( Build
        , BuildNumber
        , Builds
        , Log
        , LogFocus
        , Logs
        , Org
        , Repo
        , Status
        , Step
        , StepNumber
        , Steps
        )



-- VIEW


{-| viewBuild : renders entire build based on current application time
-}
viewBuild : PartialModel a -> Org -> Repo -> Html Msg
viewBuild { time, build, steps, logs, followingStep, shift } org repo =
    let
        ( buildPreview, buildNumber ) =
            case build of
                RemoteData.Success bld ->
                    ( viewPreview time org repo bld, String.fromInt bld.number )

                RemoteData.Loading ->
                    ( Util.largeLoader, "" )

                _ ->
                    ( text "", "" )

        logActions =
            steps
                |> RemoteData.unwrap (text "")
                    (\_ ->
                        div
                            [ class "buttons"
                            , class "log-actions"
                            , class "flowline-left"
                            , Util.testAttribute "log-actions"
                            ]
                            [ collapseAllStepsButton
                            , expandAllStepsButton org repo buildNumber
                            ]
                    )

        buildSteps =
            case steps of
                RemoteData.Success steps_ ->
                    viewSteps time org repo buildNumber steps_ logs followingStep shift

                RemoteData.Failure _ ->
                    div [] [ text "Error loading steps... Please try again" ]

                _ ->
                    -- Don't show two loaders
                    if Util.isLoading build then
                        text ""

                    else
                        Util.smallLoader

        markdown =
            [ buildPreview
            , logActions
            , buildSteps
            ]
    in
    div [ Util.testAttribute "full-build" ] markdown


{-| viewPreview : renders single build item preview based on current application time
-}
viewPreview : Posix -> Org -> Repo -> Build -> Html Msg
viewPreview now org repo build =
    let
        buildNumber =
            String.fromInt build.number

        status =
            [ buildStatusToIcon build.status ]

        commit =
            [ text <| String.replace "_" " " build.event
            , text " ("
            , a [ href build.source ] [ text <| trimCommitHash build.commit ]
            , text <| ")"
            ]

        branch =
            [ a [ href <| buildBranchUrl build.clone build.branch ] [ text build.branch ] ]

        sender =
            [ text build.sender ]

        message =
            [ text <| "- " ++ build.message ]

        id =
            [ a
                [ Util.testAttribute "build-number"
                , Routes.href <| Routes.Build org repo buildNumber Nothing
                ]
                [ text <| "#" ++ buildNumber ]
            ]

        age =
            [ text <| relativeTime now <| Time.millisToPosix <| Util.secondsToMillis build.created ]

        duration =
            [ text <| Util.formatRunTime now build.started build.finished ]

        statusClass =
            statusToClass build.status

        markdown =
            [ div [ class "status", Util.testAttribute "build-status", statusClass ] status
            , div [ class "info" ]
                [ div [ class "row -left" ]
                    [ div [ class "id" ] id
                    , div [ class "commit-msg" ] [ strong [] message ]
                    ]
                , div [ class "row" ]
                    [ div [ class "git-info" ]
                        [ div [ class "commit" ] commit
                        , text "on"
                        , div [ class "branch" ] branch
                        , text "by"
                        , div [ class "sender" ] sender
                        ]
                    , div [ class "time-info" ]
                        [ div [ class "age" ] age
                        , span [ class "delimiter" ] [ text "/" ]
                        , div [ class "duration" ] duration
                        ]
                    ]
                , div [ class "row" ]
                    [ viewError build
                    ]
                ]
            ]
    in
    div [ class "build-container", Util.testAttribute "build" ]
        [ div [ class "build", statusClass ] <|
            buildStatusStyles markdown build.status build.number
        ]


{-| viewSteps : sorts and renders build steps
-}
viewSteps : Posix -> Org -> Repo -> BuildNumber -> Steps -> Logs -> Int -> Bool -> Html Msg
viewSteps now org repo buildNumber steps logs follow shift =
    div [ class "steps" ]
        [ div [ class "-items", Util.testAttribute "steps" ] <|
            List.map
                (\step ->
                    viewStep now org repo buildNumber step steps logs follow shift
                )
            <|
                steps
        ]


{-| viewStep : renders single build step
-}
viewStep : Posix -> Org -> Repo -> BuildNumber -> Step -> Steps -> Logs -> Int -> Bool -> Html Msg
viewStep now org repo buildNumber step steps logs follow shift =
    div [ stepClasses step steps, Util.testAttribute "step" ]
        [ div [ class "-status" ]
            [ div [ class "-icon-container" ] [ viewStepIcon step ] ]
        , viewStepDetails now org repo buildNumber step logs follow shift
        ]


{-| viewStepDetails : renders build steps detailed information
-}
viewStepDetails : Posix -> Org -> Repo -> BuildNumber -> Step -> Logs -> Int -> Bool -> Html Msg
viewStepDetails now org repo buildNumber step logs follow shift =
    let
        stepNumber =
            String.fromInt step.number

        stepSummary =
            [ summary
                [ class "summary"
                , Util.testAttribute <| "step-header-" ++ stepNumber
                , onClick <| ExpandStep org repo buildNumber stepNumber
                , id <| stepToFocusId stepNumber
                ]
                [ div
                    [ class "-info" ]
                    [ div [ class "-name" ] [ text step.name ]
                    , div [ class "-duration" ] [ text <| Util.formatRunTime now step.started step.finished ]
                    ]
                , FeatherIcons.chevronDown |> FeatherIcons.withSize 20 |> FeatherIcons.withClass "details-icon-expand" |> FeatherIcons.toHtml []
                ]
            , div [ class "logs-container" ] [ viewLogs org repo buildNumber step logs follow shift ]
            ]
    in
    details
        (classList
            [ ( "details", True )
            , ( "-with-border", True )
            , ( "-running", step.status == Vela.Running )
            ]
            :: Util.open step.viewing
        )
        stepSummary


{-| viewLogs : takes step and logs and renders step logs or step error
-}
viewLogs : Org -> Repo -> BuildNumber -> Step -> Logs -> Int -> Bool -> Html Msg
viewLogs org repo buildNumber step logs follow shiftDown =
    case step.status of
        Vela.Error ->
            stepError step

        Vela.Killed ->
            stepSkipped step

        _ ->
            viewLogLines org repo buildNumber (String.fromInt step.number) step.logFocus (getStepLog step logs) follow shiftDown


{-| viewLogLines : takes stepnumber linefocus log and clickAction shiftDown and renders logs for a build step
-}
viewLogLines : Org -> Repo -> BuildNumber -> StepNumber -> LogFocus -> Maybe (WebData Log) -> Int -> Bool -> Html Msg
viewLogLines org repo buildNumber stepNumber logFocus maybeLog following shiftDown =
<<<<<<< HEAD
=======
    let
        logView =
            toView maybeLog

        fileName =
            getDownloadLogsFileName org repo buildNumber "step" stepNumber
    in
>>>>>>> ef8ca6fe
    div
        [ class "logs"
        , Util.testAttribute <| "logs-" ++ stepNumber
        ]
    <|
        case Maybe.withDefault RemoteData.NotAsked maybeLog of
            RemoteData.Failure _ ->
                [ code [ Util.testAttribute "logs-error" ] [ text "error" ] ]

            _ ->
<<<<<<< HEAD
                case extractLog maybeLog of
                    Just l ->
                        let
                            fileName =
                                getDownloadLogsFileName org repo buildNumber "step" stepNumber
                        in
                        if sizeLimitExceeded l then
                            [ logsHeader stepNumber fileName l ]

                        else if l.decoded then
                            let
                                ( logs, numLines ) =
                                    viewLines stepNumber logFocus l.view shiftDown
                            in
                            [ logsHeader stepNumber fileName l
                            , logsSidebar stepNumber following numLines
                            , logs
                            ]

                        else
                            [ div [ class "loading-logs" ] [ Util.smallLoaderWithText "loading logs..." ]
                            ]

                    _ ->
                        [ div [ class "loading-logs" ] [ Util.smallLoaderWithText "loading logs..." ]
                        ]
=======
                if logEmpty logView then
                    [ logsHeader stepNumber fileName logView
                    , div [ class "loading-logs" ] [ Util.smallLoaderWithText "loading logs..." ]
                    ]

                else
                    let
                        ( logs, numLines ) =
                            viewLines stepNumber logFocus logView shiftDown
                    in
                    [ logsHeader stepNumber fileName logView
                    , logsSidebar stepNumber following numLines
                    , logs
                    ]
>>>>>>> ef8ca6fe


{-| viewLines : takes step number, line focus information and click action and renders logs
-}
viewLines : StepNumber -> LogFocus -> String -> Bool -> ( Html Msg, Int )
viewLines stepNumber logFocus decodedLog shiftDown =
    let
        lines =
            if not <| logEmpty decodedLog then
                decodedLog
                    |> decodeAnsi
                    |> Array.indexedMap
                        (\idx line ->
                            Just <|
                                viewLine stepNumber
                                    (idx + 1)
                                    (Just line)
                                    stepNumber
                                    logFocus
                                    shiftDown
                        )
                    |> Array.toList

            else
                [ Just <|
                    viewLine stepNumber
                        1
                        Nothing
                        stepNumber
                        logFocus
                        shiftDown
                ]

        -- update resource filename when adding stages/services
        logs =
            lines
                |> List.filterMap identity

        topTracker =
            tr [ class "line", class "tracker" ]
                [ a
                    [ id <|
                        stepTopTrackerFocusId stepNumber
                    , Util.testAttribute <| "top-log-tracker-" ++ stepNumber
                    , Html.Attributes.tabindex -1
                    ]
                    []
                ]

        bottomTracker =
            tr [ class "line", class "tracker" ]
                [ a
                    [ id <|
                        stepBottomTrackerFocusId stepNumber
                    , Util.testAttribute <| "bottom-log-tracker-" ++ stepNumber
                    , Html.Attributes.tabindex -1
                    ]
                    []
                ]
    in
    ( table [ class "logs-table" ] <|
        topTracker
            :: logs
            ++ [ bottomTracker ]
    , List.length lines
    )


{-| viewLine : takes log line and focus information and renders line number button and log
-}
viewLine : String -> Int -> Maybe Ansi.Log.Line -> StepNumber -> LogFocus -> Bool -> Html Msg
viewLine id lineNumber line stepNumber logFocus shiftDown =
    tr
        [ Html.Attributes.id <|
            id
                ++ ":"
                ++ String.fromInt lineNumber
        , class "line"
        ]
        [ case line of
            Just l ->
                div
                    [ class "wrapper"
                    , Util.testAttribute <| String.join "-" [ "log", "line", stepNumber, String.fromInt lineNumber ]
                    , class <| logFocusStyles logFocus lineNumber
                    ]
                    [ td []
                        [ lineFocusButton stepNumber logFocus lineNumber shiftDown ]
                    , td [ class "break-all", class "overflow-auto" ]
                        [ code [ Util.testAttribute <| String.join "-" [ "log", "data", stepNumber, String.fromInt lineNumber ] ]
                            [ Ansi.Log.viewLine l
                            ]
                        ]
                    ]

            Nothing ->
                text ""
        ]


{-| lineFocusButton : renders button for focusing log line ranges
-}
lineFocusButton : StepNumber -> LogFocus -> Int -> Bool -> Html Msg
lineFocusButton stepNumber logFocus lineNumber shiftDown =
    button
        [ Util.onClickPreventDefault <|
            FocusLogs <|
                logRangeId stepNumber lineNumber logFocus shiftDown
        , Util.testAttribute <| String.join "-" [ "log", "line", "num", stepNumber, String.fromInt lineNumber ]
        , id <| stepAndLineToFocusId stepNumber lineNumber
        , class "line-number"
        , class "button"
        , class "-link"
        , attribute "aria-label" <| "focus step " ++ stepNumber
        ]
        [ span [] [ text <| String.fromInt lineNumber ] ]


{-| collapseAllStepsButton : renders a button for collapsing all steps
-}
collapseAllStepsButton : Html Msg
collapseAllStepsButton =
    Html.button
        [ class "button"
        , class "-link"
        , onClick CollapseAllSteps
        , Util.testAttribute "collapse-all"
        ]
        [ small [] [ text "collapse all" ] ]


{-| expandAllStepsButton : renders a button for expanding all steps
-}
expandAllStepsButton : Org -> Repo -> BuildNumber -> Html Msg
expandAllStepsButton org repo buildNumber =
    Html.button
        [ class "button"
        , class "-link"
        , onClick <| ExpandAllSteps org repo buildNumber
        , Util.testAttribute "expand-all"
        ]
        [ small [] [ text "expand all" ] ]


{-| logsHeader : takes step number, filename and decoded log and renders logs header
-}
logsHeader : StepNumber -> String -> Log -> Html Msg
logsHeader stepNumber fileName log =
    div [ class "buttons", class "logs-header" ]
        [ div
            [ class "line", class "actions" ]
            [ div
                [ class "wrapper"
                , class "buttons"
                , Util.testAttribute <| "logs-header-actions-" ++ stepNumber
                ]
                [ viewSizeLimitExceeded log
                , downloadStepLogsButton stepNumber fileName log.view
                ]
            ]
        ]


{-| logsSidebar : takes step number/following and renders the logs sidebar
-}
logsSidebar : StepNumber -> Int -> Int -> Html Msg
logsSidebar stepNumber following numSteps =
    let
        long =
            numSteps > 25
    in
    div [ class "logs-sidebar" ]
        [ div [ class "inner-container" ]
            [ div
                [ class "actions"
                , Util.testAttribute <| "logs-sidebar-actions-" ++ stepNumber
                ]
              <|
                (if long then
                    [ jumpToTopButton stepNumber
                    , jumpToBottomButton stepNumber
                    ]

                 else
                    []
                )
                    ++ [ stepFollowButton stepNumber following ]
            ]
        ]


{-| jumpToBottomButton : renders action button for jumping to the bottom of a step log
-}
jumpToBottomButton : StepNumber -> Html Msg
jumpToBottomButton stepNumber =
    button
        [ class "button"
        , class "-icon"
        , class "tooltip-left"
        , attribute "data-tooltip" "jump to bottom"
        , Util.testAttribute <| "jump-to-bottom-" ++ stepNumber
        , onClick <| FocusOn <| stepBottomTrackerFocusId stepNumber
        , attribute "aria-label" <| "jump to bottom of logs for step " ++ stepNumber
        ]
        [ FeatherIcons.arrowDown |> FeatherIcons.toHtml [ attribute "role" "img" ] ]


{-| jumpToTopButton : renders action button for jumping to the top of a step log
-}
jumpToTopButton : StepNumber -> Html Msg
jumpToTopButton stepNumber =
    button
        [ class "button"
        , class "-icon"
        , class "tooltip-left"
        , attribute "data-tooltip" "jump to top"
        , Util.testAttribute <| "jump-to-top-" ++ stepNumber
        , onClick <| FocusOn <| stepTopTrackerFocusId stepNumber
        , attribute "aria-label" <| "jump to top of logs for step " ++ stepNumber
        ]
        [ FeatherIcons.arrowUp |> FeatherIcons.toHtml [ attribute "role" "img" ] ]


{-| downloadStepLogsButton : renders action button for downloading a step log
-}
downloadStepLogsButton : String -> String -> String -> Html Msg
downloadStepLogsButton stepNumber fileName logs =
    button
        [ class "button"
        , class "-link"
        , Util.testAttribute <| "download-logs-" ++ stepNumber
        , onClick <| DownloadLogs fileName logs
        , attribute "aria-label" <| "download logs for step " ++ stepNumber
        ]
        [ text "download step logs" ]


{-| stepFollowButton : renders button for following step logs
-}
stepFollowButton : StepNumber -> Int -> Html Msg
stepFollowButton stepNumber following =
    let
        stepNum =
            Maybe.withDefault 0 <| String.toInt stepNumber

        ( tooltip, icon, toFollow ) =
            if following == 0 then
                ( "start following step logs", FeatherIcons.play, stepNum )

            else if following == (Maybe.withDefault 0 <| String.toInt stepNumber) then
                ( "stop following step logs", FeatherIcons.pause, 0 )

            else
                ( "start following step logs", FeatherIcons.play, stepNum )
    in
    button
        [ class "button"
        , class "-icon"
        , class "tooltip-left"
        , attribute "data-tooltip" tooltip
        , Util.testAttribute <| "follow-logs-" ++ stepNumber
        , onClick <| FollowStep toFollow
        , attribute "aria-label" <| tooltip ++ " for step " ++ stepNumber
        ]
        [ icon |> FeatherIcons.toHtml [ attribute "role" "img" ] ]


{-| fileSizeLimit : represents the upper limit on log file size for rendering optimizations
-}
fileSizeLimit =
    1000000


{-| extractLog : takes maybe webdata log and returns maybe log
-}
extractLog : Maybe (WebData Log) -> Maybe Log
extractLog =
    Maybe.andThen
        (\log_ ->
            case log_ of
                RemoteData.Success l ->
                    if l.decoded then
                        Just l

                    else
                        Nothing

                _ ->
                    Nothing
        )


{-| sizeLimitExceeded : takes log and returns if size has exceeded the limit
-}
sizeLimitExceeded : Log -> Bool
sizeLimitExceeded log =
    log.size > fileSizeLimit


{-| viewSizeLimitExceeded : takes log and renders message if log size has exceeded the limit
-}
viewSizeLimitExceeded : Log -> Html Msg
viewSizeLimitExceeded log =
    if sizeLimitExceeded log then
        let
            readableFileSizeLimit =
                format fileSizeLimit

            readableFilesize =
                format log.size

            unableToRender =
                "Unable to render logs, file size exceeded (" ++ readableFilesize ++ "/" ++ readableFileSizeLimit ++ ")."
        in
        code [ class "logs-exceeded-limit" ] [ text unableToRender ]

    else
        text ""


{-| stepError : checks for build error and renders message
-}
stepError : Step -> Html msg
stepError step =
    div [ class "step-error", Util.testAttribute "step-error" ]
        [ span [ class "label" ] [ text "error:" ]
        , span [ class "message" ]
            [ text <|
                if String.isEmpty step.error then
                    "no error msg"

                else
                    step.error
            ]
        ]


{-| stepKilled : renders message for a killed step

    NOTE: not used, but keeping around for future

-}
stepKilled : Step -> Html msg
stepKilled _ =
    div [ class "step-error", Util.testAttribute "step-error" ]
        [ span [ class "message" ] [ text "step was killed" ] ]


{-| stepSkipped : renders message for a skipped step
-}
stepSkipped : Step -> Html msg
stepSkipped _ =
    div [ class "step-skipped", Util.testAttribute "step-skipped" ]
        [ span [ class "message" ] [ text "step was skipped" ] ]


{-| viewStepIcon : renders a build step status icon
-}
viewStepIcon : Step -> Html msg
viewStepIcon step =
    stepStatusToIcon step.status


{-| viewError : checks for build error and renders message
-}
viewError : Build -> Html msg
viewError build =
    case build.status of
        Vela.Error ->
            div [ class "error", Util.testAttribute "build-error" ]
                [ span [ class "label" ] [ text "error:" ]
                , span [ class "message" ]
                    [ text <|
                        if String.isEmpty build.error then
                            "no error msg"

                        else
                            build.error
                    ]
                ]

        _ ->
            div [] []


{-| viewBuildHistory : takes the 10 most recent builds and renders icons/links back to them as a widget at the top of the Build page
-}
viewBuildHistory : Posix -> Zone -> Page -> Org -> Repo -> WebData Builds -> Int -> Html msg
viewBuildHistory now timezone page org repo builds limit =
    let
        ( show, buildNumber ) =
            case page of
                Pages.Build _ _ b _ ->
                    ( True, Maybe.withDefault -1 <| String.toInt b )

                _ ->
                    ( False, -1 )
    in
    if show then
        case builds of
            RemoteData.Success blds ->
                if List.length blds > 0 then
                    ul [ class "build-history", class "-no-pad", Util.testAttribute "build-history" ] <|
                        List.indexedMap (viewRecentBuild now timezone org repo buildNumber) <|
                            List.take limit blds

                else
                    text ""

            RemoteData.Loading ->
                div [ class "build-history" ] [ Util.smallLoader ]

            RemoteData.NotAsked ->
                div [ class "build-history" ] [ Util.smallLoader ]

            _ ->
                text ""

    else
        text ""


{-| viewRecentBuild : takes recent build and renders status and link to build as a small icon widget

    focusing or hovering the recent build icon will display a build info tooltip

-}
viewRecentBuild : Posix -> Zone -> Org -> Repo -> Int -> Int -> Build -> Html msg
viewRecentBuild now timezone org repo buildNumber idx build =
    li [ class "recent-build" ]
        [ recentBuildLink org repo buildNumber build idx
        , recentBuildTooltip now timezone build
        ]


{-| recentBuildLink : takes time info and build and renders line for redirecting to recent build

    focusing and hovering this element will display the tooltip

-}
recentBuildLink : Org -> Repo -> Int -> Build -> Int -> Html msg
recentBuildLink org repo buildNumber build idx =
    let
        icon =
            recentBuildStatusToIcon build.status idx

        currentBuildClass =
            if buildNumber == build.number then
                class "-current"

            else if buildNumber > build.number then
                class "-older"

            else
                class ""
    in
    a
        [ class "recent-build-link"
        , Util.testAttribute <| "recent-build-link-" ++ String.fromInt buildNumber
        , currentBuildClass
        , Routes.href <| Routes.Build org repo (String.fromInt build.number) Nothing
        , attribute "aria-label" <| "go to previous build number " ++ String.fromInt build.number
        ]
        [ icon
        ]


{-| recentBuildTooltip : takes time info and build and renders tooltip for viewing recent build info

    tooltip is visible when the recent build link is focused or hovered

-}
recentBuildTooltip : Posix -> Zone -> Build -> Html msg
recentBuildTooltip now timezone build =
    div [ class "recent-build-tooltip", Util.testAttribute "build-history-tooltip" ]
        [ ul [ class "info" ]
            [ li [ class "line" ]
                [ span [ class "number" ] [ text <| String.fromInt build.number ]
                , em [] [ text build.event ]
                ]
            , li [ class "line" ] [ span [] [ text "started:" ], text <| Util.dateToHumanReadable timezone build.started ]
            , li [ class "line" ] [ span [] [ text "finished:" ], text <| Util.dateToHumanReadable timezone build.finished ]
            , li [ class "line" ] [ span [] [ text "duration:" ], text <| Util.formatRunTime now build.started build.finished ]
            ]
        ]



-- HELPERS


{-| statusToString : takes build status and returns string
-}
statusToString : Status -> String
statusToString status =
    case status of
        Vela.Pending ->
            "pending"

        Vela.Running ->
            "running"

        Vela.Success ->
            "success"

        Vela.Failure ->
            "failed"

        Vela.Killed ->
            "killed"

        Vela.Error ->
            "server error"


{-| statusToClass : takes build status and returns css class
-}
statusToClass : Status -> Html.Attribute msg
statusToClass status =
    case status of
        Vela.Pending ->
            class "-pending"

        Vela.Running ->
            class "-running"

        Vela.Success ->
            class "-success"

        Vela.Failure ->
            class "-failure"

        Vela.Killed ->
            class "-failure"

        Vela.Error ->
            class "-error"


{-| stepClasses : returns css classes for a particular step
-}
stepClasses : Step -> Steps -> Html.Attribute msg
stepClasses step steps =
    let
        last =
            case List.head <| List.reverse steps of
                Just s ->
                    s.number

                Nothing ->
                    -1
    in
    classList [ ( "step", True ), ( "flowline-left", True ), ( "-last", last == step.number ) ]


{-| buildStatusStyles : takes build markdown and adds styled flair based on running status
-}
buildStatusStyles : List (Html msg) -> Status -> Int -> List (Html msg)
buildStatusStyles markdown buildStatus buildNumber =
    let
        animation =
            case buildStatus of
                Vela.Running ->
                    List.append (topParticles buildNumber) (bottomParticles buildNumber)

                _ ->
                    [ div [ class "build-animation", class "-not-running", statusToClass buildStatus ] []
                    ]
    in
    markdown ++ animation


{-| topParticles : returns an svg frame to parallax scroll on a running build, set to the top of the build
-}
topParticles : Int -> List (Html msg)
topParticles buildNumber =
    let
        -- Use the build number to dynamically set the dash particles, this way builds wont always have the same particle effects
        dashes =
            topBuildNumberDashes buildNumber

        y =
            "0%"
    in
    [ SvgBuilder.buildStatusAnimation "" y [ "-frame-0", "-top", "-cover" ]
    , SvgBuilder.buildStatusAnimation "none" y [ "-frame-0", "-top", "-start" ]
    , SvgBuilder.buildStatusAnimation dashes y [ "-frame-1", "-top", "-running" ]
    , SvgBuilder.buildStatusAnimation dashes y [ "-frame-2", "-top", "-running" ]
    ]


{-| bottomParticles : returns an svg frame to parallax scroll on a running build, set to the bottom of the build
-}
bottomParticles : Int -> List (Html msg)
bottomParticles buildNumber =
    let
        -- Use the build number to dynamically set the dash particles, this way builds wont always have the same particle effects
        dashes =
            bottomBuildNumberDashes buildNumber

        y =
            "100%"
    in
    [ SvgBuilder.buildStatusAnimation "" y [ "-frame-0", "-bottom", "-cover" ]
    , SvgBuilder.buildStatusAnimation "none" y [ "-frame-0", "-bottom", "-start" ]
    , SvgBuilder.buildStatusAnimation dashes y [ "-frame-1", "-bottom", "-running" ]
    , SvgBuilder.buildStatusAnimation dashes y [ "-frame-2", "-bottom", "-running" ]
    ]


{-| topBuildNumberDashes : returns a different particle effect based on a module of the build number
-}
topBuildNumberDashes : Int -> String
topBuildNumberDashes buildNumber =
    case modBy 3 buildNumber of
        1 ->
            "-animation-dashes-1"

        2 ->
            "-animation-dashes-2"

        _ ->
            "-animation-dashes-3"


{-| bottomBuildNumberDashes : returns a different particle effect based on a module of the build number
-}
bottomBuildNumberDashes : Int -> String
bottomBuildNumberDashes buildNumber =
    case modBy 3 buildNumber of
        1 ->
            "-animation-dashes-3"

        2 ->
            "-animation-dashes-1"

        _ ->
            "-animation-dashes-2"


{-| buildBranchUrl : drops '.git' off the clone url and concatenates tree + branch ref
-}
buildBranchUrl : String -> String -> String
buildBranchUrl clone branch =
    String.dropRight 4 clone ++ "/tree/" ++ branch


{-| trimCommitHash : takes the first 7 characters of the full commit hash
-}
trimCommitHash : String -> String
trimCommitHash commit =
    String.left 7 commit<|MERGE_RESOLUTION|>--- conflicted
+++ resolved
@@ -60,10 +60,7 @@
         , stepBottomTrackerFocusId
         , stepToFocusId
         , stepTopTrackerFocusId
-<<<<<<< HEAD
-=======
         , toView
->>>>>>> ef8ca6fe
         )
 import Pages.Build.Model exposing (Msg(..), PartialModel)
 import RemoteData exposing (WebData)
@@ -307,16 +304,6 @@
 -}
 viewLogLines : Org -> Repo -> BuildNumber -> StepNumber -> LogFocus -> Maybe (WebData Log) -> Int -> Bool -> Html Msg
 viewLogLines org repo buildNumber stepNumber logFocus maybeLog following shiftDown =
-<<<<<<< HEAD
-=======
-    let
-        logView =
-            toView maybeLog
-
-        fileName =
-            getDownloadLogsFileName org repo buildNumber "step" stepNumber
-    in
->>>>>>> ef8ca6fe
     div
         [ class "logs"
         , Util.testAttribute <| "logs-" ++ stepNumber
@@ -327,22 +314,21 @@
                 [ code [ Util.testAttribute "logs-error" ] [ text "error" ] ]
 
             _ ->
-<<<<<<< HEAD
                 case extractLog maybeLog of
-                    Just l ->
+                    Just log ->
                         let
                             fileName =
                                 getDownloadLogsFileName org repo buildNumber "step" stepNumber
                         in
-                        if sizeLimitExceeded l then
-                            [ logsHeader stepNumber fileName l ]
-
-                        else if l.decoded then
+                        if sizeLimitExceeded log then
+                            [ logsHeader stepNumber fileName log ]
+
+                        else if log.decoded then
                             let
                                 ( logs, numLines ) =
-                                    viewLines stepNumber logFocus l.view shiftDown
+                                    viewLines stepNumber logFocus log.view shiftDown
                             in
-                            [ logsHeader stepNumber fileName l
+                            [ logsHeader stepNumber fileName log
                             , logsSidebar stepNumber following numLines
                             , logs
                             ]
@@ -354,22 +340,6 @@
                     _ ->
                         [ div [ class "loading-logs" ] [ Util.smallLoaderWithText "loading logs..." ]
                         ]
-=======
-                if logEmpty logView then
-                    [ logsHeader stepNumber fileName logView
-                    , div [ class "loading-logs" ] [ Util.smallLoaderWithText "loading logs..." ]
-                    ]
-
-                else
-                    let
-                        ( logs, numLines ) =
-                            viewLines stepNumber logFocus logView shiftDown
-                    in
-                    [ logsHeader stepNumber fileName logView
-                    , logsSidebar stepNumber following numLines
-                    , logs
-                    ]
->>>>>>> ef8ca6fe
 
 
 {-| viewLines : takes step number, line focus information and click action and renders logs
