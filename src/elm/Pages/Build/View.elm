--- conflicted
+++ resolved
@@ -554,15 +554,9 @@
                     , class <| logFocusStyles logFocus lineNumber
                     ]
                     [ td []
-<<<<<<< HEAD
                         [ lineFocusButton itemType logFocus lineNumber shiftDown ]
-                    , td [ class "break-all", class "overflow-auto" ]
+                    , td [ class "break-text", class "overflow-auto" ]
                         [ code [ Util.testAttribute <| String.join "-" [ "log", "data", itemNum, String.fromInt lineNumber ] ]
-=======
-                        [ lineFocusButton stepNumber logFocus lineNumber shiftDown ]
-                    , td [ class "break-text", class "overflow-auto" ]
-                        [ code [ Util.testAttribute <| String.join "-" [ "log", "data", stepNumber, String.fromInt lineNumber ] ]
->>>>>>> 310e8289
                             [ Ansi.Log.viewLine l
                             ]
                         ]
