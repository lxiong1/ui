{--
Copyright (c) 2020 Target Brands, Inc. All rights reserved.
Use of this source code is governed by the LICENSE file in this repository.
--}


module Pages.Build.Update exposing (expandActiveStep, mergeSteps, update)

import Browser.Dom as Dom
import Browser.Navigation as Navigation
import File.Download as Download
import List.Extra
import Pages.Build.Logs exposing (focusStep, logFocusFragment)
import Pages.Build.Model
    exposing
        ( GetLogs
        , Msg(..)
        , PartialModel
        )
import RemoteData exposing (RemoteData(..), WebData)
import Task
import Util exposing (overwriteById)
import Vela
    exposing
        ( StepNumber
        , Steps
        )



-- UPDATE


update : PartialModel a -> Msg -> GetLogs a msg -> (Result Dom.Error () -> msg) -> ( PartialModel a, Cmd msg )
update model msg ( getBuildStepLogs, getBuildStepsLogs ) focusResult =
    case msg of
        ExpandStep org repo buildNumber stepNumber ->
            let
                ( steps, fetchStepLogs ) =
                    clickStep model.steps stepNumber

                action =
                    if fetchStepLogs then
                        getBuildStepLogs model org repo buildNumber stepNumber Nothing True

                    else
                        Cmd.none

                stepOpened =
                    isViewingStep steps stepNumber

                -- step clicked is step being followed
                onFollowedStep =
                    model.followingStep == (Maybe.withDefault -1 <| String.toInt stepNumber)

                follow =
                    if onFollowedStep && not stepOpened then
                        -- stop following a step when collapsed
                        0

                    else
                        model.followingStep
            in
            ( { model | steps = steps, followingStep = follow }
            , Cmd.batch <|
                [ action
                , if stepOpened then
                    Navigation.pushUrl model.navigationKey <| logFocusFragment stepNumber []

                  else
                    Cmd.none
                ]
            )

        FocusLogs url ->
            ( model
            , Navigation.pushUrl model.navigationKey url
            )

        DownloadLogs filename logs ->
            ( model
            , Download.string filename "text" logs
            )

        FollowStep step ->
            ( { model | followingStep = step }
            , Cmd.none
            )

        CollapseAllSteps ->
            let
                steps =
                    model.steps
                        |> RemoteData.unwrap model.steps
                            (\steps_ -> steps_ |> setAllStepViews False |> RemoteData.succeed)
            in
            ( { model | steps = steps, followingStep = 0 }
            , Cmd.none
            )

        ExpandAllSteps org repo buildNumber ->
            let
                steps =
                    RemoteData.unwrap model.steps
                        (\steps_ -> steps_ |> setAllStepViews True |> RemoteData.succeed)
                        model.steps

                -- refresh logs for expanded steps
                action =
                    getBuildStepsLogs model org repo buildNumber (RemoteData.withDefault [] steps) Nothing True
            in
            ( { model | steps = steps }
            , action
            )

        FocusOn id ->
            ( model, Dom.focus id |> Task.attempt focusResult )


{-| clickStep : takes steps and step number, toggles step view state, and returns whether or not to fetch logs
-}
clickStep : WebData Steps -> StepNumber -> ( WebData Steps, Bool )
clickStep steps stepNumber =
    let
        ( stepsOut, action ) =
            RemoteData.unwrap ( steps, False )
                (\steps_ ->
                    ( toggleStepView stepNumber steps_ |> RemoteData.succeed
                    , True
                    )
                )
                steps
    in
    ( stepsOut
    , action
    )


{-| mergeSteps : takes takes current steps and incoming step information and merges them, updating old logs and retaining previous state.
-}
mergeSteps : Maybe String -> Bool -> WebData Steps -> Steps -> Steps
mergeSteps logFocus refresh currentSteps incomingSteps =
    let
        updatedSteps =
            currentSteps
                |> RemoteData.unwrap incomingSteps
                    (\steps ->
                        incomingSteps
                            |> List.map
                                (\incomingStep ->
                                    let
                                        ( viewing, focus ) =
                                            getStepInfo steps incomingStep.number
                                    in
                                    overwriteById
                                        { incomingStep
                                            | viewing = viewing
                                            , logFocus = focus
                                        }
                                        steps
                                )
                            |> List.filterMap identity
                    )
    in
    -- when not an automatic refresh, respect the url focus
    if not refresh then
        focusStep logFocus updatedSteps

    else
        updatedSteps


{-| isViewingStep : takes steps and step number and returns the step viewing state
-}
isViewingStep : WebData Steps -> StepNumber -> Bool
isViewingStep steps stepNumber =
    steps
        |> RemoteData.withDefault []
        |> List.filter (\step -> String.fromInt step.number == stepNumber)
<<<<<<< HEAD
        |> List.map (\step -> step.viewing)
=======
        |> List.map .viewing
>>>>>>> 10b0b0aa
        |> List.head
        |> Maybe.withDefault False


{-| toggleStepView : takes steps and step number and toggles that steps viewing state
-}
toggleStepView : String -> Steps -> Steps
toggleStepView stepNumber =
    List.Extra.updateIf
        (\step -> String.fromInt step.number == stepNumber)
        (\step -> { step | viewing = not step.viewing })


{-| setAllStepViews : takes steps and value and sets all steps viewing state
-}
setAllStepViews : Bool -> Steps -> Steps
setAllStepViews value =
    List.map (\step -> { step | viewing = value })


{-| expandActiveStep : takes steps and sets step viewing state if the step is active
-}
expandActiveStep : StepNumber -> Steps -> Steps
expandActiveStep stepNumber steps =
    List.Extra.updateIf
        (\step -> (String.fromInt step.number == stepNumber) && (step.status /= Vela.Pending))
        (\step -> { step | viewing = True })
        steps


{-| getStepInfo : takes steps and step number and returns the step update information
-}
getStepInfo : Steps -> Int -> ( Bool, ( Maybe Int, Maybe Int ) )
getStepInfo steps stepNumber =
    steps
        |> List.filter (\step -> step.number == stepNumber)
        |> List.map (\step -> ( step.viewing, step.logFocus ))
        |> List.head
        |> Maybe.withDefault ( False, ( Nothing, Nothing ) )<|MERGE_RESOLUTION|>--- conflicted
+++ resolved
@@ -177,11 +177,7 @@
     steps
         |> RemoteData.withDefault []
         |> List.filter (\step -> String.fromInt step.number == stepNumber)
-<<<<<<< HEAD
-        |> List.map (\step -> step.viewing)
-=======
         |> List.map .viewing
->>>>>>> 10b0b0aa
         |> List.head
         |> Maybe.withDefault False
 
