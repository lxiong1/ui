--- conflicted
+++ resolved
@@ -23,13 +23,7 @@
         , class
         , scope
         )
-<<<<<<< HEAD
-import Html.Events exposing (onClick)
-import Pages.Build.View exposing (statusToClass, statusToString)
-import RemoteData exposing (RemoteData(..), WebData)
-=======
 import RemoteData exposing (RemoteData(..))
->>>>>>> 2b3b597a
 import Routes exposing (Route(..))
 import SvgBuilder exposing (hookStatusToIcon)
 import Table
