--- conflicted
+++ resolved
@@ -773,16 +773,11 @@
                         decodedLog =
                             { incomingLog | data = Util.base64Decode incomingLog.data }
                     in
-<<<<<<< HEAD
                     ( updateLogs { model | steps = steps } incomingLog
                     , Cmd.batch
                         [ cmd
                         , Interop.base64Decode <| Encode.list Encode.string [ incomingLog.data, String.fromInt incomingLog.id ]
                         ]
-=======
-                    ( updateLogs { model | steps = steps } decodedLog
-                    , cmd
->>>>>>> bb1dc6fd
                     )
 
                 Err error ->
