{
<<<<<<< HEAD
    "type": "application",
    "source-directories": [
        "src/elm"
    ],
    "elm-version": "0.19.1",
    "dependencies": {
        "direct": {
            "NoRedInk/elm-json-decode-pipeline": "1.0.0",
            "elm/browser": "1.0.2",
            "elm/core": "1.0.5",
            "elm/file": "1.0.5",
            "elm/html": "1.0.0",
            "elm/http": "2.0.0",
            "elm/json": "1.1.3",
            "elm/svg": "1.0.1",
            "elm/time": "1.0.0",
            "elm/url": "1.0.0",
            "elm-community/dict-extra": "2.4.0",
            "elm-community/list-extra": "8.2.4",
            "elm-community/string-extra": "4.0.1",
            "feathericons/elm-feather": "1.5.0",
            "jackfranklin/elm-parse-link-header": "2.0.2",
            "jzxhuang/http-extras": "2.1.0",
            "krisajenkins/remotedata": "6.0.1",
            "pablen/toasty": "1.2.0",
            "ryannhg/date-format": "2.3.0",
            "truqu/elm-base64": "2.0.4",
            "vito/elm-ansi": "9.0.1"
        },
        "indirect": {
            "elm/bytes": "1.0.8",
            "elm/parser": "1.1.0",
            "elm/random": "1.0.0",
            "elm/regex": "1.0.0",
            "elm/virtual-dom": "1.0.2"
        }
    },
    "test-dependencies": {
        "direct": {
            "elm-explorations/test": "1.2.2"
        },
        "indirect": {}
=======
  "type": "application",
  "source-directories": ["src/elm"],
  "elm-version": "0.19.1",
  "dependencies": {
    "direct": {
      "NoRedInk/elm-json-decode-pipeline": "1.0.0",
      "danfishgold/base64-bytes": "1.0.3",
      "elm/browser": "1.0.2",
      "elm/bytes": "1.0.8",
      "elm/core": "1.0.5",
      "elm/file": "1.0.5",
      "elm/html": "1.0.0",
      "elm/http": "2.0.0",
      "elm/json": "1.1.3",
      "elm/svg": "1.0.1",
      "elm/time": "1.0.0",
      "elm/url": "1.0.0",
      "elm-community/list-extra": "8.2.4",
      "elm-community/string-extra": "4.0.1",
      "feathericons/elm-feather": "1.5.0",
      "jackfranklin/elm-parse-link-header": "2.0.2",
      "jzxhuang/http-extras": "2.1.0",
      "krisajenkins/remotedata": "6.0.1",
      "pablen/toasty": "1.2.0",
      "ryannhg/date-format": "2.3.0",
      "vito/elm-ansi": "9.0.1"
    },
    "indirect": {
      "elm/parser": "1.1.0",
      "elm/random": "1.0.0",
      "elm/regex": "1.0.0",
      "elm/virtual-dom": "1.0.2"
>>>>>>> 4de00c6f
    }
}<|MERGE_RESOLUTION|>--- conflicted
+++ resolved
@@ -1,5 +1,4 @@
 {
-<<<<<<< HEAD
     "type": "application",
     "source-directories": [
         "src/elm"
@@ -8,7 +7,9 @@
     "dependencies": {
         "direct": {
             "NoRedInk/elm-json-decode-pipeline": "1.0.0",
+            "danfishgold/base64-bytes": "1.0.3",
             "elm/browser": "1.0.2",
+            "elm/bytes": "1.0.8",
             "elm/core": "1.0.5",
             "elm/file": "1.0.5",
             "elm/html": "1.0.0",
@@ -17,7 +18,6 @@
             "elm/svg": "1.0.1",
             "elm/time": "1.0.0",
             "elm/url": "1.0.0",
-            "elm-community/dict-extra": "2.4.0",
             "elm-community/list-extra": "8.2.4",
             "elm-community/string-extra": "4.0.1",
             "feathericons/elm-feather": "1.5.0",
@@ -26,55 +26,13 @@
             "krisajenkins/remotedata": "6.0.1",
             "pablen/toasty": "1.2.0",
             "ryannhg/date-format": "2.3.0",
-            "truqu/elm-base64": "2.0.4",
             "vito/elm-ansi": "9.0.1"
         },
         "indirect": {
-            "elm/bytes": "1.0.8",
             "elm/parser": "1.1.0",
             "elm/random": "1.0.0",
             "elm/regex": "1.0.0",
             "elm/virtual-dom": "1.0.2"
         }
-    },
-    "test-dependencies": {
-        "direct": {
-            "elm-explorations/test": "1.2.2"
-        },
-        "indirect": {}
-=======
-  "type": "application",
-  "source-directories": ["src/elm"],
-  "elm-version": "0.19.1",
-  "dependencies": {
-    "direct": {
-      "NoRedInk/elm-json-decode-pipeline": "1.0.0",
-      "danfishgold/base64-bytes": "1.0.3",
-      "elm/browser": "1.0.2",
-      "elm/bytes": "1.0.8",
-      "elm/core": "1.0.5",
-      "elm/file": "1.0.5",
-      "elm/html": "1.0.0",
-      "elm/http": "2.0.0",
-      "elm/json": "1.1.3",
-      "elm/svg": "1.0.1",
-      "elm/time": "1.0.0",
-      "elm/url": "1.0.0",
-      "elm-community/list-extra": "8.2.4",
-      "elm-community/string-extra": "4.0.1",
-      "feathericons/elm-feather": "1.5.0",
-      "jackfranklin/elm-parse-link-header": "2.0.2",
-      "jzxhuang/http-extras": "2.1.0",
-      "krisajenkins/remotedata": "6.0.1",
-      "pablen/toasty": "1.2.0",
-      "ryannhg/date-format": "2.3.0",
-      "vito/elm-ansi": "9.0.1"
-    },
-    "indirect": {
-      "elm/parser": "1.1.0",
-      "elm/random": "1.0.0",
-      "elm/regex": "1.0.0",
-      "elm/virtual-dom": "1.0.2"
->>>>>>> 4de00c6f
     }
 }