--- conflicted
+++ resolved
@@ -174,12 +174,7 @@
           cy.get('[data-test=log-line-2-5]').as('line2:5');
           cy.get('[data-test=log-line-num-2-2]').as('lineNumber2:2');
           cy.get('[data-test=log-line-num-2-5]').as('lineNumber2:5');
-<<<<<<< HEAD
-          cy.get('[data-test=log-line-num-2-2]').click({ force: true });
-          cy.get('@lineNumber2:5')
-=======
           cy.get('@lineNumber2:2')
->>>>>>> bb1dc6fd
             .type('{shift}', { release: false })
             .get('@lineNumber2:2')
             .click({ force: true });
